--- conflicted
+++ resolved
@@ -408,9 +408,5 @@
 
         
 if __name__ == '__main__':
-<<<<<<< HEAD
-    import sys; sys.argv = ['', 'ModelsTests.test_epik_keops']
-=======
     import sys; sys.argv = ['', 'ModelsTests.test_epik_fit']
->>>>>>> e1c2ddbf
     unittest.main()