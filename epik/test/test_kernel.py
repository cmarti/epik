#!/usr/bin/env python
import unittest

import numpy as np
import torch

from epik.src.kernel import SkewedVCKernel


class KernelsTests(unittest.TestCase):
    def test_calc_polynomial_coeffs(self):
        kernel = SkewedVCKernel(n_alleles=2, seq_length=2)
        lambdas = kernel.calc_eigenvalues()
        V = torch.stack([torch.pow(lambdas, i) for i in range(3)], 1)

        B = kernel.coeffs
        P = np.array(torch.matmul(B, V))
        assert(np.allclose(P, np.eye(3), atol=1e-4))
    
    def test_skewed_vc_kernel(self):
        kernel = SkewedVCKernel(n_alleles=2, seq_length=2)
        log_p = torch.log(torch.tensor([[0.5, 0.5, 0.00001],
                                        [0.5, 0.5, 0.00001]], dtype=torch.float32))
        x = torch.tensor([[1, 0, 1, 0],
                          [0, 1, 1, 0],
                          [1, 0, 0, 1],
                          [0, 1, 0, 1]], dtype=torch.float32)

        # k=0        
        lambdas = torch.tensor([1, 0, 0], dtype=torch.float32)
        cov = kernel._forward(x, x, lambdas, log_p)
        assert(np.allclose(cov, 1))
        
        # k=1        
        lambdas = torch.tensor([0, 1, 0], dtype=torch.float32)
        cov = kernel._forward(x, x, lambdas, log_p).numpy()
        k1 = np.array([[2, 0, 0, -2],
                       [0, 2, -2, 0],
                       [0, -2, 2, 0],
                       [-2, 0, 0, 2]], dtype=np.float32)
        assert(np.abs(cov - k1).mean() < 1e-4)
        
        # k=2
        lambdas = torch.tensor([0, 0, 1], dtype=torch.float32)
        cov = kernel._forward(x, x, lambdas, log_p).numpy()
        k2 = np.array([[1, -1, -1, 1],
                       [-1, 1, 1, -1],
                       [-1, 1, 1, -1],
                       [1, -1, -1, 1]], dtype=np.float32)
<<<<<<< HEAD
        assert(np.abs(cov - k2).mean() < 1e-4)
    
        # Longer seqs
        kernel = SkewedVCKernel(n_alleles=2, seq_length=5)
        log_p = torch.log(torch.tensor([[0.5, 0.5],
                                        [0.5, 0.5],
                                        [0.5, 0.5],
                                        [0.5, 0.5],
                                        [0.5, 0.5],
                                        [0.5, 0.5]], dtype=torch.float32))
        x = torch.tensor([[1, 0, 1, 0, 1, 0, 1, 0, 1, 0, 1, 0],
                          [0, 1, 1, 0, 1, 0, 1, 0, 1, 0, 1, 0],
                          [0, 1, 0, 1, 1, 0, 1, 0, 1, 0, 1, 0],
                          [0, 1, 0, 1, 0, 1, 1, 0, 1, 0, 1, 0],
                          [0, 1, 0, 1, 0, 1, 0, 1, 1, 0, 1, 0],
                          [0, 1, 0, 1, 0, 1, 0, 1, 0, 1, 1, 0],
                          [0, 1, 0, 1, 0, 1, 0, 1, 0, 1, 0, 1]], dtype=torch.float32)

        lambdas = torch.tensor([0, 1, 0, 0, 0, 0], dtype=torch.float32)
        cov = kernel._forward(x[:1], x[1:], lambdas, log_p).numpy()
        assert(np.allclose(cov[0][:-1] - cov[0][1:], 2, atol=0.01))
=======
        assert(np.abs(cov - k1).mean() < 1e-4)
    
    def test_skewed_vc_kernel_diag(self):
        kernel = SkewedVCKernel(n_alleles=2, seq_length=2)
        log_p = torch.log(torch.tensor([[0.45, 0.45, 0.1],
                                        [0.45, 0.45, 0.1]], dtype=torch.float32))
        x = torch.tensor([[1, 0, 1, 0],
                          [0, 1, 1, 0],
                          [1, 0, 0, 1],
                          [0, 1, 0, 1]], dtype=torch.float32)

        lambdas = torch.tensor([1, 0.5, 0.1], dtype=torch.float32)
        cov = kernel._forward(x, x, lambdas, log_p, diag=False)
        var = kernel._forward(x, x, lambdas, log_p, diag=True)
        assert(np.allclose(cov.numpy().diagonal(), var.numpy()))
>>>>>>> 5952f83b
        
        # More than 2 alleles
        kernel = SkewedVCKernel(n_alleles=3, seq_length=2)
        log_p = torch.log(torch.tensor([[0.33, 0.33, 0.33],
                                        [0.33, 0.33, 0.33]], dtype=torch.float32))
        x = torch.tensor([[1, 0, 0, 1, 0, 0],
                          [0, 1, 0, 1, 0, 0],
                          [0, 0, 1, 1, 0, 0],
                          [1, 0, 0, 0, 1, 0],
                          [0, 1, 0, 0, 1, 0],
                          [0, 0, 1, 0, 1, 0],
                          [1, 0, 0, 0, 0, 1],
                          [0, 1, 0, 0, 0, 1],
                          [0, 0, 1, 0, 0, 1]], dtype=torch.float32)

        lambdas = torch.tensor([0, 1, 0], dtype=torch.float32)
        cov = kernel._forward(x[:1], x, lambdas, log_p).numpy()
        k1 = np.array([4, 1, 1, 1, -2, -2, 1, -2, -2])
        assert(np.abs(cov[0] - k1).mean() < 1e-4)
        
if __name__ == '__main__':
    import sys;sys.argv = ['', 'KernelsTests']
    unittest.main()<|MERGE_RESOLUTION|>--- conflicted
+++ resolved
@@ -47,17 +47,16 @@
                        [-1, 1, 1, -1],
                        [-1, 1, 1, -1],
                        [1, -1, -1, 1]], dtype=np.float32)
-<<<<<<< HEAD
         assert(np.abs(cov - k2).mean() < 1e-4)
     
         # Longer seqs
         kernel = SkewedVCKernel(n_alleles=2, seq_length=5)
-        log_p = torch.log(torch.tensor([[0.5, 0.5],
-                                        [0.5, 0.5],
-                                        [0.5, 0.5],
-                                        [0.5, 0.5],
-                                        [0.5, 0.5],
-                                        [0.5, 0.5]], dtype=torch.float32))
+        log_p = torch.log(torch.tensor([[0.5, 0.5, 0.00001],
+                                        [0.5, 0.5, 0.00001],
+                                        [0.5, 0.5, 0.00001],
+                                        [0.5, 0.5, 0.00001],
+                                        [0.5, 0.5, 0.00001],
+                                        [0.5, 0.5, 0.00001]], dtype=torch.float32))
         x = torch.tensor([[1, 0, 1, 0, 1, 0, 1, 0, 1, 0, 1, 0],
                           [0, 1, 1, 0, 1, 0, 1, 0, 1, 0, 1, 0],
                           [0, 1, 0, 1, 1, 0, 1, 0, 1, 0, 1, 0],
@@ -69,28 +68,11 @@
         lambdas = torch.tensor([0, 1, 0, 0, 0, 0], dtype=torch.float32)
         cov = kernel._forward(x[:1], x[1:], lambdas, log_p).numpy()
         assert(np.allclose(cov[0][:-1] - cov[0][1:], 2, atol=0.01))
-=======
-        assert(np.abs(cov - k1).mean() < 1e-4)
-    
-    def test_skewed_vc_kernel_diag(self):
-        kernel = SkewedVCKernel(n_alleles=2, seq_length=2)
-        log_p = torch.log(torch.tensor([[0.45, 0.45, 0.1],
-                                        [0.45, 0.45, 0.1]], dtype=torch.float32))
-        x = torch.tensor([[1, 0, 1, 0],
-                          [0, 1, 1, 0],
-                          [1, 0, 0, 1],
-                          [0, 1, 0, 1]], dtype=torch.float32)
-
-        lambdas = torch.tensor([1, 0.5, 0.1], dtype=torch.float32)
-        cov = kernel._forward(x, x, lambdas, log_p, diag=False)
-        var = kernel._forward(x, x, lambdas, log_p, diag=True)
-        assert(np.allclose(cov.numpy().diagonal(), var.numpy()))
->>>>>>> 5952f83b
         
         # More than 2 alleles
         kernel = SkewedVCKernel(n_alleles=3, seq_length=2)
-        log_p = torch.log(torch.tensor([[0.33, 0.33, 0.33],
-                                        [0.33, 0.33, 0.33]], dtype=torch.float32))
+        log_p = torch.log(torch.tensor([[0.33, 0.33, 0.33, 0.00001],
+                                        [0.33, 0.33, 0.33, 0.00001]], dtype=torch.float32))
         x = torch.tensor([[1, 0, 0, 1, 0, 0],
                           [0, 1, 0, 1, 0, 0],
                           [0, 0, 1, 1, 0, 0],
@@ -106,6 +88,21 @@
         k1 = np.array([4, 1, 1, 1, -2, -2, 1, -2, -2])
         assert(np.abs(cov[0] - k1).mean() < 1e-4)
         
+    def test_skewed_vc_kernel_diag(self):
+        kernel = SkewedVCKernel(n_alleles=2, seq_length=2)
+        log_p = torch.log(torch.tensor([[0.45, 0.45, 0.1],
+                                        [0.45, 0.45, 0.1]], dtype=torch.float32))
+        x = torch.tensor([[1, 0, 1, 0],
+                          [0, 1, 1, 0],
+                          [1, 0, 0, 1],
+                          [0, 1, 0, 1]], dtype=torch.float32)
+
+        lambdas = torch.tensor([1, 0.5, 0.1], dtype=torch.float32)
+        cov = kernel._forward(x, x, lambdas, log_p, diag=False)
+        var = kernel._forward(x, x, lambdas, log_p, diag=True)
+        assert(np.allclose(cov.numpy().diagonal(), var.numpy()))
+
+        
 if __name__ == '__main__':
     import sys;sys.argv = ['', 'KernelsTests']
     unittest.main()